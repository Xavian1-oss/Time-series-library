--- conflicted
+++ resolved
@@ -1,12 +1,7 @@
 import os
 import torch
-<<<<<<< HEAD
-from models import Autoformer, Transformer, TimesNet, Nonstationary_Transformer, DLinear, FEDformer,\
-                   Informer, LightTS, Reformer, PatchTST
-=======
 from models import Autoformer, Transformer, TimesNet, Nonstationary_Transformer, DLinear, FEDformer, \
-    Informer, LightTS, Reformer, ETSformer
->>>>>>> 34c264d5
+    Informer, LightTS, Reformer, ETSformer, PatchTST
 
 
 class Exp_Basic(object):
@@ -18,19 +13,12 @@
             'Transformer': Transformer,
             'Nonstationary_Transformer': Nonstationary_Transformer,
             'DLinear': DLinear,
-<<<<<<< HEAD
-            'Fedformer':FEDformer,
-            'Informer':Informer,
-            'LightTS':LightTS,
-            'Reformer':Reformer,
-            'PatchTST': PatchTST,
-=======
             'FEDformer': FEDformer,
             'Informer': Informer,
             'LightTS': LightTS,
             'Reformer': Reformer,
-            'ETSformer': ETSformer
->>>>>>> 34c264d5
+            'ETSformer': ETSformer,
+            'PatchTST': PatchTST,
         }
         self.device = self._acquire_device()
         self.model = self._build_model().to(self.device)
